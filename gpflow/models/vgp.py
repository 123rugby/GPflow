--- conflicted
+++ resolved
@@ -26,12 +26,8 @@
 from ..kullback_leiblers import gauss_kl
 from ..likelihoods import Likelihood
 from ..mean_functions import MeanFunction, Zero
-<<<<<<< HEAD
 from ..models.model import Data, DataPoint, GPModel, MeanAndVariance, GPPosterior
-=======
-from ..models.model import Data, DataPoint, GPModel, MeanAndVariance
 from ..utilities import triangular
->>>>>>> 426f6d2b
 
 
 class VGP(GPModel):
@@ -70,7 +66,7 @@
 
         self.num_latent = num_latent
         self.q_mu = Parameter(tf.Variable(shape=(None, num_latent), initial_value=np.zeros((num_data, self.num_latent))))
-        transform = tfp.bijectors.FillTriangular()
+        transform = triangular()
         q_sqrt = np.array([np.eye(num_data) for _ in range(self.num_latent)])
         q_sqrt = transform.inverse(q_sqrt).numpy()
         self.q_sqrt = Parameter(tf.Variable(shape=(num_latent, None), initial_value=q_sqrt), transform=transform)
