# Copyright 2016 alexggmatthews, James Hensman
#
# Licensed under the Apache License, Version 2.0 (the "License");
# you may not use this file except in compliance with the License.
# You may obtain a copy of the License at
#
# http://www.apache.org/licenses/LICENSE-2.0
#
# Unless required by applicable law or agreed to in writing, software
# distributed under the License is distributed on an "AS IS" BASIS,
# WITHOUT WARRANTIES OR CONDITIONS OF ANY KIND, either express or implied.
# See the License for the specific language governing permissions and
# limitations under the License.


# flake8: noqa

from __future__ import absolute_import
<<<<<<< HEAD
from . import (likelihoods, kernels, ekernels, param,
               model, gpmc, sgpmc, priors, gpr, svgp,
               vgp, sgpr, gplvm, tf_wraps, tf_hacks, derivative_kernel)
=======

>>>>>>> 8a412f6c
from ._version import __version__
from ._settings import SETTINGS as settings

from .session_manager import get_session
from .session_manager import get_default_session
from .session_manager import reset_default_session

from . import misc
from . import transforms
from . import conditionals
from . import densities
from . import likelihoods
from . import kernels
from . import priors
from . import core
from . import models
from . import test_util
from . import training as train
from . import features
from . import expectations
from . import probability_distributions

from .decors import autoflow
from .decors import defer_build
from .decors import name_scope
from .decors import params_as_tensors
from .decors import params_as_tensors_for

from .core.errors import GPflowError
from .core.compilable import Build

from .params import Parameter as Param
from .params import ParamList
from .params import DataHolder
from .params import Minibatch
from .params import Parameterized<|MERGE_RESOLUTION|>--- conflicted
+++ resolved
@@ -16,13 +16,10 @@
 # flake8: noqa
 
 from __future__ import absolute_import
-<<<<<<< HEAD
 from . import (likelihoods, kernels, ekernels, param,
                model, gpmc, sgpmc, priors, gpr, svgp,
                vgp, sgpr, gplvm, tf_wraps, tf_hacks, derivative_kernel)
-=======
 
->>>>>>> 8a412f6c
 from ._version import __version__
 from ._settings import SETTINGS as settings
 
