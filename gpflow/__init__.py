# Copyright 2016 alexggmatthews, James Hensman
#
# Licensed under the Apache License, Version 2.0 (the "License");
# you may not use this file except in compliance with the License.
# You may obtain a copy of the License at
#
# http://www.apache.org/licenses/LICENSE-2.0
#
# Unless required by applicable law or agreed to in writing, software
# distributed under the License is distributed on an "AS IS" BASIS,
# WITHOUT WARRANTIES OR CONDITIONS OF ANY KIND, either express or implied.
# See the License for the specific language governing permissions and
# limitations under the License.


# flake8: noqa
from __future__ import absolute_import

<<<<<<< HEAD
from gpflow._version import __version__
from gpflow._settings import SETTINGS as settings

from gpflow import misc
from gpflow import transforms
from gpflow import conditionals
from gpflow import densities
from gpflow import likelihoods
from gpflow import kernels
from gpflow import ekernels
from gpflow import priors
from gpflow import core
from gpflow import models
from gpflow import test_util

from gpflow import training as train

from gpflow.decors import autoflow
from gpflow.decors import templateflow
from gpflow.decors import name_scope
from gpflow.decors import params_as_tensors

from gpflow.core.base import GPflowError
from gpflow.core.base import Build

from gpflow.params import Parameter as Param
from gpflow.params import ParamList
from gpflow.params import DataHolder
from gpflow.params import FormlessData
from gpflow.params import Minibatch
from gpflow.params import Parameterized
=======
from ._version import __version__
from ._settings import SETTINGS as settings

from . import misc
from . import transforms
from . import conditionals
from . import densities
from . import likelihoods
from . import kernels
from . import ekernels
from . import priors
from . import core
from . import models
from . import test_util
from . import training as train

from .decors import autoflow
from .decors import name_scope
from .decors import params_as_tensors

from .core.base import GPflowError
from .core.base import Build

from .params import Parameter as Param
from .params import ParamList
from .params import DataHolder
from .params import FormlessData
from .params import Minibatch
from .params import Parameterized
>>>>>>> f96d0ed1
<|MERGE_RESOLUTION|>--- conflicted
+++ resolved
@@ -16,39 +16,6 @@
 # flake8: noqa
 from __future__ import absolute_import
 
-<<<<<<< HEAD
-from gpflow._version import __version__
-from gpflow._settings import SETTINGS as settings
-
-from gpflow import misc
-from gpflow import transforms
-from gpflow import conditionals
-from gpflow import densities
-from gpflow import likelihoods
-from gpflow import kernels
-from gpflow import ekernels
-from gpflow import priors
-from gpflow import core
-from gpflow import models
-from gpflow import test_util
-
-from gpflow import training as train
-
-from gpflow.decors import autoflow
-from gpflow.decors import templateflow
-from gpflow.decors import name_scope
-from gpflow.decors import params_as_tensors
-
-from gpflow.core.base import GPflowError
-from gpflow.core.base import Build
-
-from gpflow.params import Parameter as Param
-from gpflow.params import ParamList
-from gpflow.params import DataHolder
-from gpflow.params import FormlessData
-from gpflow.params import Minibatch
-from gpflow.params import Parameterized
-=======
 from ._version import __version__
 from ._settings import SETTINGS as settings
 
@@ -66,6 +33,7 @@
 from . import training as train
 
 from .decors import autoflow
+from .decors import templateflow
 from .decors import name_scope
 from .decors import params_as_tensors
 
@@ -77,5 +45,4 @@
 from .params import DataHolder
 from .params import FormlessData
 from .params import Minibatch
-from .params import Parameterized
->>>>>>> f96d0ed1
+from .params import Parameterized