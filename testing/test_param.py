--- conflicted
+++ resolved
@@ -236,8 +236,8 @@
 
         y = np.random.randn(20)
         self.m.set_state(y)
-<<<<<<< HEAD
-        self.failUnless(np.allclose(self.m.get_free_state(), y))
+
+        self.assertTrue(np.allclose(self.m.get_free_state(), y))
 
     def testIndexParam(self):
         fs = self.m.get_free_state()
@@ -246,10 +246,6 @@
             self.failUnless(found)
             self.failUnless(fs[index] == p.get_free_state()[0])
         
-=======
-        self.assertTrue(np.allclose(self.m.get_free_state(), y))
-
->>>>>>> 804435b9
     def testFixed(self):
         self.m.foo.fixed = True
         self.assertTrue(len(self.m.get_free_state()) == 19)
