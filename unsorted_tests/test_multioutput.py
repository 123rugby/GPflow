--- conflicted
+++ resolved
@@ -199,14 +199,7 @@
 
 
 @pytest.mark.parametrize("whiten", [True, False])
-<<<<<<< HEAD
 def test_sample_conditional(whiten):
-=======
-def test_sample_conditional(session_tf, whiten):
-    q_mu = np.random.randn(Data.M , Data.P)  # [M, P]
-    q_sqrt = np.array([np.tril(np.random.randn(Data.M, Data.M)) for _ in range(Data.P)])  # [P, M, M]
-    Z = Data.X[:Data.M, ...]  # [M, D]
->>>>>>> 520f15d1
     Xs = np.ones((int(10e5), Data.D), dtype=float_type)
     Z = Data.X[:Data.M, ...]  # M x D
     feature = InducingPoints(Z.copy())
@@ -228,17 +221,10 @@
                                          np.cov(sample2, rowvar=False), decimal=1)
 
 
-<<<<<<< HEAD
 def test_sample_conditional_mixedkernel():
     q_mu = np.random.randn(Data.M , Data.L)  # M x L
     q_sqrt = np.array([np.tril(np.random.randn(Data.M, Data.M)) for _ in range(Data.L)])  # L x M x M
     Z = Data.X[:Data.M,...]  # M x D
-=======
-def test_sample_conditional_mixedkernel(session_tf):
-    q_mu = np.random.randn(Data.M , Data.L)  # [M, L]
-    q_sqrt = np.array([np.tril(np.random.randn(Data.M, Data.M)) for _ in range(Data.L)])  # [L, M, M]
-    Z = Data.X[:Data.M,...]  # [M, D]
->>>>>>> 520f15d1
     N = int(10e5)
     Xs = np.ones((N, Data.D), dtype=float_type)
 
@@ -319,14 +305,11 @@
     # gpflow.training.ScipyOptimizer().minimize(model1, maxiter=Data.MAXITER)
 
     # Model 2
-<<<<<<< HEAD
     q_mu_2 = np.reshape(q_mu_1, [Data.M, Data.P])  # M x P
     q_sqrt_2 = np.array(
         [np.tril(np.random.randn(Data.M, Data.M)) for _ in range(Data.P)])  # [P, M, M]
-=======
     q_mu_2 = np.reshape(q_mu_1, [Data.M, Data.P])  # [M, P]
     q_sqrt_2 = np.array([np.tril(np.random.randn(Data.M, Data.M)) for _ in range(Data.P)])  # [P, M, M]
->>>>>>> 520f15d1
     kernel_2 = RBF(Data.D, variance=0.5, lengthscales=1.2)
     feature_2 = InducingPoints(Data.X[:Data.M, ...].copy())
     m2 = SVGP(Data.X, Data.Y, kernel_2, Gaussian(), feature_2, q_mu=q_mu_2, q_sqrt=q_sqrt_2)
@@ -335,14 +318,8 @@
     gpflow.training.ScipyOptimizer().minimize(m2, maxiter=Data.MAXITER)
 
     # Model 3
-<<<<<<< HEAD
-    q_mu_3 = np.reshape(q_mu_1, [Data.M, Data.P])  # M x P
-    q_sqrt_3 = np.array(
-        [np.tril(np.random.randn(Data.M, Data.M)) for _ in range(Data.P)])  # [P, M, M]
-=======
     q_mu_3 = np.reshape(q_mu_1, [Data.M, Data.P])  # [M, P]
     q_sqrt_3 = np.array([np.tril(np.random.randn(Data.M, Data.M)) for _ in range(Data.P)])  # [P, M, M]
->>>>>>> 520f15d1
     kernel_3 = mk.SharedIndependentMok(RBF(Data.D, variance=0.5, lengthscales=1.2), Data.P)
     feature_3 = mf.SharedIndependentMof(InducingPoints(Data.X[:Data.M, ...].copy()))
     m3 = SVGP(Data.X, Data.Y, kernel_3, Gaussian(), feature_3, q_mu=q_mu_3, q_sqrt=q_sqrt_3)
